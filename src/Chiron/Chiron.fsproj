--- conflicted
+++ resolved
@@ -9,22 +9,15 @@
     <!--<Compile Include="Chiron.fsi" />-->
     <Compile Include="Chiron.fs" />
   </ItemGroup>
-<<<<<<< HEAD
-=======
   <ItemGroup>
     <PackageReference Include="FSharp.NET.Sdk" Version="1.*" PrivateAssets="All" />
     <PackageReference Include="FSharp.Core" Version="4.1.0" />
     <PackageReference Include="SourceLink.Create.CommandLine" Version="2.7.3" PrivateAssets="All" />
   </ItemGroup>
->>>>>>> 38e9d979
   <ItemGroup Condition="'$(TargetFrameworkIdentifier)' != '.NETStandard'">
     <PackageReference Include="FParsec" Version="1.0.3" />
   </ItemGroup>
   <ItemGroup Condition="'$(TargetFrameworkIdentifier)' == '.NETStandard'">
     <PackageReference Include="FParsec" Version="1.0.3" />
-<<<<<<< HEAD
-    <!-- <PackageReference Include="FParsecCS" Version="1.0.3-alpha-*" /> -->
-=======
->>>>>>> 38e9d979
   </ItemGroup>
 </Project>